package service_service

import (
	"context"
	"errors"
	"fmt"
	"os"
	"strconv"
	"strings"

	"github.com/google/uuid"
	"github.com/unbindapp/unbind-api/ent"
	"github.com/unbindapp/unbind-api/ent/schema"
	"github.com/unbindapp/unbind-api/internal/common/errdefs"
	"github.com/unbindapp/unbind-api/internal/common/log"
	"github.com/unbindapp/unbind-api/internal/common/utils"
	repository "github.com/unbindapp/unbind-api/internal/repositories"
	permissions_repo "github.com/unbindapp/unbind-api/internal/repositories/permissions"
	service_repo "github.com/unbindapp/unbind-api/internal/repositories/service"
	"github.com/unbindapp/unbind-api/internal/services/models"
	webhooks_service "github.com/unbindapp/unbind-api/internal/services/webooks"
	"github.com/unbindapp/unbind-api/internal/sourceanalyzer"
	"github.com/unbindapp/unbind-api/internal/sourceanalyzer/enum"
	"github.com/unbindapp/unbind-api/pkg/databases"
	v1 "github.com/unbindapp/unbind-operator/api/v1"
)

// CreateServiceInput defines the input for creating a new service
type CreateServiceInput struct {
	TeamID        uuid.UUID `format:"uuid" required:"true" json:"team_id"`
	ProjectID     uuid.UUID `format:"uuid" required:"true" json:"project_id"`
	EnvironmentID uuid.UUID `format:"uuid" required:"true" json:"environment_id"`
	Name          string    `required:"true" json:"name"`
	Description   string    `json:"description,omitempty"`

	// GitHub integration
	GitHubInstallationID *int64  `json:"github_installation_id,omitempty"`
	RepositoryOwner      *string `json:"repository_owner,omitempty"`
	RepositoryName       *string `json:"repository_name,omitempty"`

	// Configuration
	Type              schema.ServiceType    `required:"true" doc:"Type of service, e.g. 'github', 'docker-image'" json:"type"`
	Builder           schema.ServiceBuilder `required:"true" doc:"Builder of the service - docker, nixpacks, railpack" json:"builder"`
	Hosts             []v1.HostSpec         `json:"hosts,omitempty"`
	Ports             []schema.PortSpec     `json:"ports,omitempty"`
	Replicas          *int32                `minimum:"0" maximum:"10" json:"replicas,omitempty"`
	AutoDeploy        *bool                 `json:"auto_deploy,omitempty"`
	RunCommand        *string               `json:"run_command,omitempty"`
	IsPublic          *bool                 `json:"is_public,omitempty"`
	Image             *string               `json:"image,omitempty"`
	DockerfilePath    *string               `json:"dockerfile_path,omitempty" required:"false" doc:"Optional path to Dockerfile, if using docker builder"`
	DockerfileContext *string               `json:"dockerfile_context,omitempty" required:"false" doc:"Optional path to Dockerfile context, if using docker builder"`

	// Databases (special case)
	DatabaseType   *string                `json:"database_type,omitempty"`
	DatabaseConfig *schema.DatabaseConfig `json:"database_config,omitempty"`
}

// CreateService creates a new service and its configuration
func (self *ServiceService) CreateService(ctx context.Context, requesterUserID uuid.UUID, input *CreateServiceInput, bearerToken string) (*models.ServiceResponse, error) {
	var err error
	var dbDefinition *databases.Definition
	var dbVersion *string
	switch input.Type {
	case schema.ServiceTypeGithub:
		// Validate that if GitHub info is provided, all fields are set
		if input.GitHubInstallationID != nil {
			if input.RepositoryOwner == nil || input.RepositoryName == nil {
				return nil, errdefs.NewCustomError(errdefs.ErrTypeInvalidInput,
					"GitHub repository owner, name must be provided together")
			}
		}
	case schema.ServiceTypeDockerimage:
		// Validate that if Docker image is provided, all fields are set
		if input.Image == nil {
			return nil, errdefs.NewCustomError(errdefs.ErrTypeInvalidInput,
				"Docker image must be provided")
		}
		input.Builder = schema.ServiceBuilderDocker
	case schema.ServiceTypeDatabase:
		// Validate that if database is provided, name is set
		if input.DatabaseType == nil {
			return nil, errdefs.NewCustomError(errdefs.ErrTypeInvalidInput,
				"Database name must be provided")
		}
		// Fetch the template
		dbDefinition, err = self.dbProvider.FetchDatabaseDefinition(ctx, self.cfg.UnbindServiceDefVersion, *input.DatabaseType)
		if err != nil {
			if errors.Is(err, databases.ErrDatabaseNotFound) {
				return nil, errdefs.NewCustomError(errdefs.ErrTypeNotFound,
					fmt.Sprintf("Database %s not found", *input.DatabaseType))
			}
			return nil, err
		}

		// Nuke whatever they tell us for ports
		input.Ports = []schema.PortSpec{
			{
				Port:     int32(dbDefinition.Port),
				Protocol: utils.ToPtr(schema.ProtocolTCP),
			},
		}

		if input.DatabaseConfig != nil {
			// check version
			if input.DatabaseConfig.Version != "" {
				dbVersion = utils.ToPtr(input.DatabaseConfig.Version)
			}
		}

		if dbVersion == nil {
			versionProperty, ok := dbDefinition.Schema.Properties["version"]
			if ok {
				dbVersionDefault, _ := versionProperty.Default.(string)
				if dbVersionDefault != "" {
					dbVersion = utils.ToPtr(dbVersionDefault)
				}
			}
		}

		// Check metadata
		if dbVersion == nil && dbDefinition.DBVersion != "" {
			dbVersion = utils.ToPtr(dbDefinition.DBVersion)
		}

		imageProperty, ok := dbDefinition.Schema.Properties["dockerImage"]
		if ok {
			if image, ok := imageProperty.Default.(string); ok {
				input.Image = utils.ToPtr(image)
			}
		}

		input.Builder = schema.ServiceBuilderDatabase
	default:
		return nil, errdefs.NewCustomError(errdefs.ErrTypeInvalidInput, fmt.Sprintf("received unsupported service type %s", input.Type))
	}

	// Check permissions
	permissionChecks := []permissions_repo.PermissionCheck{
		// Has permission to manage teams
		{
			Action:       schema.ActionEditor,
			ResourceType: schema.ResourceTypeEnvironment,
			ResourceID:   input.EnvironmentID,
		},
	}

	if err := self.repo.Permissions().Check(ctx, requesterUserID, permissionChecks); err != nil {
		return nil, err
	}

	// Verify inputs
	_, project, err := self.VerifyInputs(ctx, input.TeamID, input.ProjectID, input.EnvironmentID)
	if err != nil {
		return nil, err
	}

	// Git integrations
	var gitOwnerName *string

	// If GitHub integration is provided, verify repository access
	var analysisResult *sourceanalyzer.AnalysisResult
	var gitBranch *string
	if input.Type == schema.ServiceTypeGithub {
		// Get GitHub installation
		installation, err := self.repo.Github().GetInstallationByID(ctx, *input.GitHubInstallationID)
		if err != nil {
			if ent.IsNotFound(err) {
				return nil, errdefs.NewCustomError(errdefs.ErrTypeNotFound, "GitHub installation not found")
			}
			return nil, err
		}
		// Set owner
		gitOwnerName = utils.ToPtr(installation.AccountLogin)

		// Verify repository access
		canAccess, cloneUrl, defaultBranch, err := self.githubClient.VerifyRepositoryAccess(ctx, installation, *input.RepositoryOwner, *input.RepositoryName)
		if err != nil {
			log.Error("Error verifying repository access", "err", err)
			return nil, err
		}
		gitBranch = utils.ToPtr(defaultBranch)

		if !canAccess {
			return nil, errdefs.NewCustomError(errdefs.ErrTypeInvalidInput,
				"Repository not accessible with the specified GitHub installation")
		}

		// Clone repository to infer information
		tmpDir, err := self.githubClient.CloneRepository(ctx, installation.GithubAppID, installation.ID, installation.Edges.GithubApp.PrivateKey, cloneUrl, fmt.Sprintf("refs/heads/%s", defaultBranch), "")
		if err != nil {
			log.Error("Error cloning repository", "err", err)
			return nil, err
		}
		defer os.RemoveAll(tmpDir)

		// Perform analysis
		analysisResult, err = sourceanalyzer.AnalyzeSourceCode(tmpDir)
		if err != nil {
			log.Error("Error analyzing source code", "err", err)
			return nil, err
		}
	} else if input.Type == schema.ServiceTypeDockerimage && len(input.Ports) == 0 {
		// Detect ports from image
		ports, _ := utils.GetExposedPortsFromRegistry(*input.Image)
		for _, port := range ports {
			// Split
			portSplit := strings.Split(port, "/")
			proto := schema.ProtocolTCP
			if len(portSplit) > 1 {
				// Check if the protocol is UDP
				if strings.EqualFold(portSplit[1], "udp") {
					proto = schema.ProtocolUDP
				}
			}
			portInt, err := strconv.Atoi(portSplit[0])
			if err != nil {
				log.Errorf("Failed to parse port %s: %v", port, err)
				continue
			}
			input.Ports = append(input.Ports, schema.PortSpec{
				Port:     int32(portInt),
				Protocol: utils.ToPtr(proto),
			})
		}
	}

	// Create kubernetes client
	client, err := self.k8s.CreateClientWithToken(bearerToken)
	if err != nil {
		return nil, err
	}

	// Create service and config in a transaction
	var service *ent.Service
	var serviceConfig *ent.ServiceConfig

	if err := self.repo.WithTx(ctx, func(tx repository.TxInterface) error {
		var provider *enum.Provider
		var framework *enum.Framework
		hosts := input.Hosts
		ports := input.Ports
<<<<<<< HEAD
		public := input.IsPublic
=======
		isPublic := input.IsPublic
>>>>>>> 2dd91867
		if analysisResult != nil {
			// Service core information
			if analysisResult.Provider != enum.UnknownProvider {
				provider = utils.ToPtr(analysisResult.Provider)
			}
			if analysisResult.Framework != enum.UnknownFramework {
				framework = utils.ToPtr(analysisResult.Framework)
			}

			// Default configuration information
			if len(ports) == 0 && analysisResult.Port != nil {
				ports = append(ports, schema.PortSpec{
					Port: int32(*analysisResult.Port),
				})
			}
		}

		// Generate unique name
		kubernetesName, err := utils.GenerateSlug(input.Name)
		if err != nil {
			return err
		}

		if len(ports) > 0 && input.IsPublic == nil {
<<<<<<< HEAD
			public = utils.ToPtr(true)
		}

		if len(hosts) == 0 && input.IsPublic != nil && *public && input.Type != schema.ServiceTypeDatabase && len(ports) > 0 {
=======
			isPublic = utils.ToPtr(true)
		}

		if len(hosts) == 0 && input.IsPublic != nil && *isPublic && input.Type != schema.ServiceTypeDatabase && len(ports) > 0 {
>>>>>>> 2dd91867
			generatedHost, err := self.generateWildcardHost(ctx, tx, kubernetesName, ports)
			if err != nil {
				return fmt.Errorf("failed to generate wildcard host: %w", err)
			}
			if generatedHost == nil {
				isPublic = utils.ToPtr(false)
			} else {
				hosts = append(hosts, *generatedHost)
			}
		}

		if project == nil {
			log.Errorf("Project not found")
			return fmt.Errorf("Project not found")
		}
		if project.Edges.Team == nil {
			log.Errorf("Team not found")
			return fmt.Errorf("Team not found")
		}
		// Create kubernetes secrets
		secret, _, err := self.k8s.GetOrCreateSecret(ctx, kubernetesName, project.Edges.Team.Namespace, client)
		if err != nil {
			return fmt.Errorf("failed to create secret: %v", err)
		}

		// Create the service
		createService, err := self.repo.Service().Create(ctx, tx,
			&service_repo.CreateServiceInput{
				KubernetesName:       kubernetesName,
				ServiceType:          input.Type,
				Name:                 input.Name,
				Description:          input.Description,
				EnvironmentID:        input.EnvironmentID,
				GitHubInstallationID: input.GitHubInstallationID,
				GitRepository:        input.RepositoryName,
				GitRepositoryOwner:   gitOwnerName,
				KubernetesSecret:     secret.Name,
				Database:             input.DatabaseType,
				DatabaseVersion:      dbVersion,
			})
		if err != nil {
			return fmt.Errorf("failed to create service: %w", err)
		}
		service = createService

		// Create the service config
		createInput := &service_repo.MutateConfigInput{
			ServiceID:               service.ID,
			Builder:                 utils.ToPtr(input.Builder),
			Provider:                provider,
			Framework:               framework,
			GitBranch:               gitBranch,
			Ports:                   ports,
			Hosts:                   hosts,
			Replicas:                input.Replicas,
			AutoDeploy:              input.AutoDeploy,
			RunCommand:              input.RunCommand,
			Public:                  isPublic,
			Image:                   input.Image,
			DockerfilePath:          input.DockerfilePath,
			DockerfileContext:       input.DockerfileContext,
			CustomDefinitionVersion: utils.ToPtr(self.cfg.UnbindServiceDefVersion),
			DatabaseConfig:          input.DatabaseConfig,
		}

		serviceConfig, err = self.repo.Service().CreateConfig(ctx, tx, createInput)
		if err != nil {
			return fmt.Errorf("failed to create service config: %w", err)
		}
		service.Edges.ServiceConfig = serviceConfig
		return nil

	}); err != nil {
		return nil, err
	}

	// Trigger webhook
	go func() {
		event := schema.WebhookEventServiceCreated
		level := webhooks_service.WebhookLevelInfo

		// Get service with edges
		service, err := self.repo.Service().GetByID(context.Background(), service.ID)
		if err != nil {
			log.Errorf("Failed to get service %s: %v", service.ID.String(), err)
			return
		}

		// Construct URL
		basePath, _ := utils.JoinURLPaths(
			self.cfg.ExternalUIUrl,
			project.TeamID.String(),
			"project",
			project.ID.String(),
		)
		url := basePath + "?environment=" + input.EnvironmentID.String() +
			"&service=" + service.ID.String()
		// Get user
		user, err := self.repo.User().GetByID(context.Background(), requesterUserID)
		if err != nil {
			log.Errorf("Failed to get user %s: %v", requesterUserID.String(), err)
			return
		}
		data := webhooks_service.WebookData{
			Title:       "Service Created",
			Url:         url,
			Description: fmt.Sprintf("A new service has been created in project %s by %s", service.Edges.Environment.Edges.Project.Name, user.Email),
			Fields: []webhooks_service.WebhookDataField{
				{
					Name:  "Service Name",
					Value: service.Name,
				},
				{
					Name:  "Environment",
					Value: service.Edges.Environment.Name,
				},
				{
					Name:  "Service Type",
					Value: string(service.Type),
				},
				{
					Name:  "Service Subtype",
					Value: string(service.Edges.ServiceConfig.Icon),
				},
			},
		}

		if len(service.Edges.ServiceConfig.Hosts) > 0 {
			data.Fields = append(data.Fields, webhooks_service.WebhookDataField{
				Name:  "Service Host",
				Value: fmt.Sprintf("https://%s", service.Edges.ServiceConfig.Hosts[0].Host),
			})
		}

		if err := self.webhookService.TriggerWebhooks(context.Background(), level, event, data); err != nil {
			log.Errorf("Failed to trigger webhook %s: %v", event, err)
		}
	}()

	return models.TransformServiceEntity(service), nil
}<|MERGE_RESOLUTION|>--- conflicted
+++ resolved
@@ -240,11 +240,7 @@
 		var framework *enum.Framework
 		hosts := input.Hosts
 		ports := input.Ports
-<<<<<<< HEAD
-		public := input.IsPublic
-=======
 		isPublic := input.IsPublic
->>>>>>> 2dd91867
 		if analysisResult != nil {
 			// Service core information
 			if analysisResult.Provider != enum.UnknownProvider {
@@ -269,17 +265,10 @@
 		}
 
 		if len(ports) > 0 && input.IsPublic == nil {
-<<<<<<< HEAD
-			public = utils.ToPtr(true)
-		}
-
-		if len(hosts) == 0 && input.IsPublic != nil && *public && input.Type != schema.ServiceTypeDatabase && len(ports) > 0 {
-=======
 			isPublic = utils.ToPtr(true)
 		}
 
 		if len(hosts) == 0 && input.IsPublic != nil && *isPublic && input.Type != schema.ServiceTypeDatabase && len(ports) > 0 {
->>>>>>> 2dd91867
 			generatedHost, err := self.generateWildcardHost(ctx, tx, kubernetesName, ports)
 			if err != nil {
 				return fmt.Errorf("failed to generate wildcard host: %w", err)
